--- conflicted
+++ resolved
@@ -117,14 +117,10 @@
             modcount=dict(name="modcount"),
         )
 
-<<<<<<< HEAD
         volt_vars = ["oxygen", "alt", "spar", "fl", "par", "trans"]
         self._mapnames_volt = {v: self._map_attrs[v] for v in volt_vars}
 
         # extract all data and metadata and conver to physical units
-=======
-        # extract all data and metadata and convert to physical units
->>>>>>> ff46b54c
         self._extract_physical_data()
 
     def _extract_physical_data(self):
